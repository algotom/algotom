import pathlib
import setuptools
import sys

py_ver = sys.version.split(".")[:2]
python_version = py_ver[0] + "." + py_ver[1]
if python_version == "3.7":
    dependencies = [
        "numpy>=1.17,<1.21",
        "scipy<=1.7",
        "numba>=0.50.1",
        "pywavelets",
        "pillow",
        "h5py",
        "joblib"]
else:
    dependencies = [
        "numpy>=1.17,<1.21",
        "scipy",
        "numba>=0.50.1",
        "pywavelets",
        "pillow",
        "h5py",
        "joblib"]

current_folder = pathlib.Path(__file__).parent
readme = (current_folder / "README.md").read_text()

setuptools.setup(
    name="algotom",
    version="1.0.3",
    author="Nghia Vo",
    author_email="nghia.vo@diamond.ac.uk",
    description="Data processing algorithms for tomography",
    long_description=readme,
    long_description_content_type="text/markdown",
    keywords=["Parallel-beam Computed Tomography", "Image Processing",
              "Tomography", "X-ray Imaging"],
    url="https://github.com/algotom/algotom",
    license="Apache 2.0",
    platforms="Any",
    packages=setuptools.find_packages(include=["algotom", "algotom.*"]),
    classifiers=[
        "Programming Language :: Python :: 3",
        "License :: OSI Approved :: Apache Software License",
        "Intended Audience :: Science/Research",
        "Operating System :: OS Independent",
        "Natural Language :: English",
        "Topic :: Scientific/Engineering :: Image Processing"
    ],
    install_requires=dependencies,
    python_requires='>=3.7',
    scripts=['bin/algotomcli.py'],
<<<<<<< HEAD
    entry_points={'console_scripts':['algotom = algotomcli:main'],},
=======
    entry_points={'console_scripts': ['algotom = algotomcli:main'], },
>>>>>>> 29107992
)<|MERGE_RESOLUTION|>--- conflicted
+++ resolved
@@ -51,9 +51,5 @@
     install_requires=dependencies,
     python_requires='>=3.7',
     scripts=['bin/algotomcli.py'],
-<<<<<<< HEAD
-    entry_points={'console_scripts':['algotom = algotomcli:main'],},
-=======
     entry_points={'console_scripts': ['algotom = algotomcli:main'], },
->>>>>>> 29107992
 )