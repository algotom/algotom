--- conflicted
+++ resolved
@@ -22,10 +22,7 @@
 build
 dist
 docs/_build
-<<<<<<< HEAD
-=======
 docs/build
->>>>>>> 29107992
 *egg-info
 .settings
 pip-log.txt
