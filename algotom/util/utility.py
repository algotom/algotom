--- conflicted
+++ resolved
@@ -22,7 +22,6 @@
 
 """
 Module of utility methods:
-<<<<<<< HEAD
     - Methods for parallel computing, geometric transformation, masking.
     - Methods for customizing stripe/ring removal methods
         + sort_forward
@@ -47,34 +46,8 @@
         + fix_non_sample_areas
         + locate_slice
         + locate_slice_chunk
-=======
-1- Methods for parallel computing, geometric transformation, masking.
-2- Methods for customizing stripe/ring removal methods
-    2.1  - sort_forward
-    2.2  - sort_backward
-    2.3  - separate_frequency_component
-    2.4  - generate_fitted_image
-    2.5  - detect_stripe
-    2.6  - calculate_regularization_coefficient
-    2.7  - make_2d_butterworth_window
-    2.8  - make_2d_damping_window
-    2.9  - apply_wavelet_decomposition
-    2.10 - apply_wavelet_reconstruction
-    2.11 - apply_filter_to_wavelet_component
-    2.12 - interpolate_inside_stripe
-    2.13 - transform_slice_forward
-    2.14 - transform_slice_backward
-3- Customized smoothing filters:
-    3.1 - apply_gaussian_filter (in the Fourier space)
-    3.2 - apply_regularization_filter
-4- Methods for grid scans:
-    4.1  - detect_sample
-    4.2  - fix_non_sample_areas
-    4.3  - locate_slice
-    4.4  - locate_slice_chunk
-5- Methods for speckle-based tomography
-    5.1  - generate_spiral_positions
->>>>>>> ab74d8c7
+    - Methods for speckle-based tomography
+        + generate_spiral_positions
  """
 
 import sys
