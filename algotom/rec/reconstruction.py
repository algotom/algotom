--- conflicted
+++ resolved
@@ -1407,13 +1407,8 @@
     invert_metric : bool
         Invert the metric scale, used with a custom metric-function.
     metric_function : obj
-<<<<<<< HEAD
-        To apply a customized function for calculating metric going with
-        keyword arguments.
-=======
         Custom function to calculate metric, accepts keyword
         arguments (**kwargs).
->>>>>>> 2a7e266b
 
     Returns
     -------
