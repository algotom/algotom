--- conflicted
+++ resolved
@@ -25,11 +25,7 @@
 Algotom is a lightweight package. The software is built on top of a few core
 Python libraries to ensure its ease-of-installation. Methods distributed in 
 Algotom have been developed and tested at synchrotron beamlines where massive
-<<<<<<< HEAD
-datasets are produced. This factor drive the methods developed to be easy-to-use, 
-=======
 datasets are produced. This factor drives the methods developed to be easy-to-use, 
->>>>>>> 0500ce30
 robust, and practical. Some featuring methods in Algotom are as follows:
 - Methods for processing grid scans (or tiled scans) with the offset rotation-axis 
   to multiply double the field-of-view (FOV) of a parallel-beam tomography system.
