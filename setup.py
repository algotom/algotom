--- conflicted
+++ resolved
@@ -17,13 +17,8 @@
     dependencies = [
         "numpy>=1.18",
         "scipy",
-<<<<<<< HEAD
-        "numba<=0.55.2",
-        "pywavelets<1.4",
-=======
         "numba",
         "pywavelets",
->>>>>>> 0953edfc
         "pillow",
         "h5py",
         "joblib"]
